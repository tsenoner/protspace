--- conflicted
+++ resolved
@@ -6,12 +6,8 @@
 __all__ = ["prepare_json", "add_feature_style"]
 
 try:
-<<<<<<< HEAD
     from .server import app
     from .main import main
-=======
-    from . import app, main
->>>>>>> eb0bb828
 
     __all__.extend(["main", "app"])
 except ImportError:
